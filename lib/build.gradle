--- conflicted
+++ resolved
@@ -57,13 +57,7 @@
     jcenter()
     mavenCentral()
 
-<<<<<<< HEAD
     maven { url "https://maven.0x778.tk"}
-=======
-    maven {
-        url 'https://maven.0x778.tk'
-    }
->>>>>>> e4c2aebb
 }
 
 configurations {
